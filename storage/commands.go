--- conflicted
+++ resolved
@@ -27,11 +27,7 @@
 	"unicode"
 )
 
-<<<<<<< HEAD
-const VERSION = "0.5.2-dev"
-=======
-const VERSION = "0.5.3"
->>>>>>> 1b6ed123
+const VERSION = "0.5.3-dev"
 
 var (
 	GITCOMMIT string
