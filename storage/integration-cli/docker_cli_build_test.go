--- conflicted
+++ resolved
@@ -40,10 +40,7 @@
 		exec.Command(
 			dockerBinary,
 			"run",
-<<<<<<< HEAD
-=======
 			"--rm",
->>>>>>> 3a17feba
 			name))
 
 	if err != nil {
@@ -183,10 +180,7 @@
 	if err != nil {
 		t.Fatal(err)
 	}
-<<<<<<< HEAD
-=======
-	defer ctx.Close()
->>>>>>> 3a17feba
+	defer ctx.Close()
 
 	if _, err := buildImageFromContext(name, ctx, true); err != nil {
 		t.Fatal(err)
@@ -229,11 +223,7 @@
 		if parts[0] == "bar" {
 			found = true
 			if parts[1] != "foo" {
-<<<<<<< HEAD
-				t.Fatal("Could not find replaced var for env `bar`: got %q instead of `foo`", parts[1])
-=======
 				t.Fatalf("Could not find replaced var for env `bar`: got %q instead of `foo`", parts[1])
->>>>>>> 3a17feba
 			}
 		}
 	}
@@ -276,11 +266,8 @@
 		t.Fatal("Could not find volume bar set from env foo in volumes table")
 	}
 
-<<<<<<< HEAD
-=======
 	deleteImages(name)
 
->>>>>>> 3a17feba
 	_, err = buildImage(name,
 		`
   FROM scratch
@@ -305,11 +292,8 @@
 		t.Fatal("Could not find volume ${FOO} set from env foo in volumes table")
 	}
 
-<<<<<<< HEAD
-=======
 	deleteImages(name)
 
->>>>>>> 3a17feba
 	// this test in particular provides *7* backslashes and expects 6 to come back.
 	// Like above, the first escape is swallowed and the rest are treated as
 	// literals, this one is just less obvious because of all the character noise.
@@ -378,13 +362,8 @@
 
 func TestBuildEnvEscapes(t *testing.T) {
 	name := "testbuildenvescapes"
-<<<<<<< HEAD
+	defer deleteImages(name)
 	defer deleteAllContainers()
-	defer deleteImages(name)
-=======
-	defer deleteImages(name)
-	defer deleteAllContainers()
->>>>>>> 3a17feba
 	_, err := buildImage(name,
 		`
     FROM busybox
@@ -408,13 +387,8 @@
 
 func TestBuildEnvOverwrite(t *testing.T) {
 	name := "testbuildenvoverwrite"
-<<<<<<< HEAD
+	defer deleteImages(name)
 	defer deleteAllContainers()
-	defer deleteImages(name)
-=======
-	defer deleteImages(name)
-	defer deleteAllContainers()
->>>>>>> 3a17feba
 
 	_, err := buildImage(name,
 		`
@@ -1334,133 +1308,6 @@
 		t.Fatalf("Error should be about disallowed remote source, got err: %s, out: %q", err, out)
 	}
 	logDone("build - copy - disallow copy from remote")
-}
-
-func TestBuildAddBadLinks(t *testing.T) {
-	const (
-		dockerfile = `
-			FROM scratch
-			ADD links.tar /
-			ADD foo.txt /symlink/
-			`
-		targetFile = "foo.txt"
-	)
-	var (
-		name = "test-link-absolute"
-	)
-	defer deleteImages(name)
-	ctx, err := fakeContext(dockerfile, nil)
-	if err != nil {
-		t.Fatal(err)
-	}
-	defer ctx.Close()
-
-	tempDir, err := ioutil.TempDir("", "test-link-absolute-temp-")
-	if err != nil {
-		t.Fatalf("failed to create temporary directory: %s", tempDir)
-	}
-	defer os.RemoveAll(tempDir)
-
-	symlinkTarget := fmt.Sprintf("/../../../../../../../../../../../..%s", tempDir)
-	tarPath := filepath.Join(ctx.Dir, "links.tar")
-	nonExistingFile := filepath.Join(tempDir, targetFile)
-	fooPath := filepath.Join(ctx.Dir, targetFile)
-
-	tarOut, err := os.Create(tarPath)
-	if err != nil {
-		t.Fatal(err)
-	}
-
-	tarWriter := tar.NewWriter(tarOut)
-
-	header := &tar.Header{
-		Name:     "symlink",
-		Typeflag: tar.TypeSymlink,
-		Linkname: symlinkTarget,
-		Mode:     0755,
-		Uid:      0,
-		Gid:      0,
-	}
-
-	err = tarWriter.WriteHeader(header)
-	if err != nil {
-		t.Fatal(err)
-	}
-
-	tarWriter.Close()
-	tarOut.Close()
-
-	foo, err := os.Create(fooPath)
-	if err != nil {
-		t.Fatal(err)
-	}
-	defer foo.Close()
-
-	if _, err := foo.WriteString("test"); err != nil {
-		t.Fatal(err)
-	}
-
-	if _, err := buildImageFromContext(name, ctx, true); err != nil {
-		t.Fatal(err)
-	}
-
-	if _, err := os.Stat(nonExistingFile); err == nil || err != nil && !os.IsNotExist(err) {
-		t.Fatalf("%s shouldn't have been written and it shouldn't exist", nonExistingFile)
-	}
-
-	logDone("build - ADD must add files in container")
-}
-
-func TestBuildAddBadLinksVolume(t *testing.T) {
-	const (
-		dockerfileTemplate = `
-		FROM busybox
-		RUN ln -s /../../../../../../../../%s /x
-		VOLUME /x
-		ADD foo.txt /x/`
-		targetFile = "foo.txt"
-	)
-	var (
-		name       = "test-link-absolute-volume"
-		dockerfile = ""
-	)
-	defer deleteImages(name)
-
-	tempDir, err := ioutil.TempDir("", "test-link-absolute-volume-temp-")
-	if err != nil {
-		t.Fatalf("failed to create temporary directory: %s", tempDir)
-	}
-	defer os.RemoveAll(tempDir)
-
-	dockerfile = fmt.Sprintf(dockerfileTemplate, tempDir)
-	nonExistingFile := filepath.Join(tempDir, targetFile)
-
-	ctx, err := fakeContext(dockerfile, nil)
-	if err != nil {
-		t.Fatal(err)
-	}
-	defer ctx.Close()
-	fooPath := filepath.Join(ctx.Dir, targetFile)
-
-	foo, err := os.Create(fooPath)
-	if err != nil {
-		t.Fatal(err)
-	}
-	defer foo.Close()
-
-	if _, err := foo.WriteString("test"); err != nil {
-		t.Fatal(err)
-	}
-
-	if _, err := buildImageFromContext(name, ctx, true); err != nil {
-		t.Fatal(err)
-	}
-
-	if _, err := os.Stat(nonExistingFile); err == nil || err != nil && !os.IsNotExist(err) {
-		t.Fatalf("%s shouldn't have been written and it shouldn't exist", nonExistingFile)
-	}
-
-	logDone("build - ADD should add files in volume")
 }
 
 func TestBuildAddBadLinks(t *testing.T) {
@@ -3880,8 +3727,6 @@
 	logDone("build - exotic shell interpolation")
 }
 
-<<<<<<< HEAD
-=======
 func TestBuildVerifySingleQuoteFails(t *testing.T) {
 	// This testcase is supposed to generate an error because the
 	// JSON array we're passing in on the CMD uses single quotes instead
@@ -3987,7 +3832,6 @@
 	logDone("build - change permission on single file")
 }
 
->>>>>>> 3a17feba
 func TestBuildSymlinkBreakout(t *testing.T) {
 	name := "testbuildsymlinkbreakout"
 	tmpdir, err := ioutil.TempDir("", name)
