package lxc

import (
	"bufio"
	"fmt"
	"github.com/dotcloud/docker/runtime/execdriver"
	"io/ioutil"
	"math/rand"
	"os"
	"path"
	"strings"
	"testing"
	"time"
)

func TestLXCConfig(t *testing.T) {
	root, err := ioutil.TempDir("", "TestLXCConfig")
	if err != nil {
		t.Fatal(err)
	}
	defer os.RemoveAll(root)

	os.MkdirAll(path.Join(root, "containers", "1"), 0777)

	// Memory is allocated randomly for testing
	rand.Seed(time.Now().UTC().UnixNano())
	var (
		memMin = 33554432
		memMax = 536870912
		mem    = memMin + rand.Intn(memMax-memMin)
		cpuMin = 100
		cpuMax = 10000
		cpu    = cpuMin + rand.Intn(cpuMax-cpuMin)
	)

	driver, err := NewDriver(root, false)
	if err != nil {
		t.Fatal(err)
	}
	command := &execdriver.Command{
		ID: "1",
		Resources: &execdriver.Resources{
			Memory:    int64(mem),
			CpuShares: int64(cpu),
		},
		Network: &execdriver.Network{
			Mtu:       1500,
			Interface: nil,
		},
	}
	p, err := driver.generateLXCConfig(command)
	if err != nil {
		t.Fatal(err)
	}
	grepFile(t, p,
		fmt.Sprintf("lxc.cgroup.memory.limit_in_bytes = %d", mem))

	grepFile(t, p,
		fmt.Sprintf("lxc.cgroup.memory.memsw.limit_in_bytes = %d", mem*2))
}

func TestCustomLxcConfig(t *testing.T) {
	root, err := ioutil.TempDir("", "TestCustomLxcConfig")
	if err != nil {
		t.Fatal(err)
	}
	defer os.RemoveAll(root)

	os.MkdirAll(path.Join(root, "containers", "1"), 0777)

	driver, err := NewDriver(root, false)
	if err != nil {
		t.Fatal(err)
	}
	command := &execdriver.Command{
		ID:         "1",
		Privileged: false,
<<<<<<< HEAD
		Config: map[string][]string{"lxc": {
			"lxc.utsname = docker",
			"lxc.cgroup.cpuset.cpus = 0,1",
=======
		Config: map[string][]string{
			"lxc": {
				"lxc.utsname = docker",
				"lxc.cgroup.cpuset.cpus = 0,1",
			},
>>>>>>> c643b74c
		},
		},
		Network: &execdriver.Network{
			Mtu:       1500,
			Interface: nil,
		},
	}

	p, err := driver.generateLXCConfig(command)
	if err != nil {
		t.Fatal(err)
	}

	grepFile(t, p, "lxc.utsname = docker")
	grepFile(t, p, "lxc.cgroup.cpuset.cpus = 0,1")
}

func grepFile(t *testing.T, path string, pattern string) {
	f, err := os.Open(path)
	if err != nil {
		t.Fatal(err)
	}
	defer f.Close()
	r := bufio.NewReader(f)
	var (
		line string
	)
	err = nil
	for err == nil {
		line, err = r.ReadString('\n')
		if strings.Contains(line, pattern) == true {
			return
		}
	}
	t.Fatalf("grepFile: pattern \"%s\" not found in \"%s\"", pattern, path)
}

func TestEscapeFstabSpaces(t *testing.T) {
	var testInputs = map[string]string{
		" ":                      "\\040",
		"":                       "",
		"/double  space":         "/double\\040\\040space",
		"/some long test string": "/some\\040long\\040test\\040string",
		"/var/lib/docker":        "/var/lib/docker",
		" leading":               "\\040leading",
		"trailing ":              "trailing\\040",
	}
	for in, exp := range testInputs {
		if out := escapeFstabSpaces(in); exp != out {
			t.Logf("Expected %s got %s", exp, out)
			t.Fail()
		}
	}
}<|MERGE_RESOLUTION|>--- conflicted
+++ resolved
@@ -75,18 +75,11 @@
 	command := &execdriver.Command{
 		ID:         "1",
 		Privileged: false,
-<<<<<<< HEAD
-		Config: map[string][]string{"lxc": {
-			"lxc.utsname = docker",
-			"lxc.cgroup.cpuset.cpus = 0,1",
-=======
 		Config: map[string][]string{
 			"lxc": {
 				"lxc.utsname = docker",
 				"lxc.cgroup.cpuset.cpus = 0,1",
 			},
->>>>>>> c643b74c
-		},
 		},
 		Network: &execdriver.Network{
 			Mtu:       1500,
