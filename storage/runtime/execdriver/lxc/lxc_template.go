package lxc

import (
	"github.com/dotcloud/docker/pkg/label"
	"github.com/dotcloud/docker/runtime/execdriver"
	"strings"
	"text/template"
)

const LxcTemplate = `
{{if .Network.Interface}}
# network configuration
lxc.network.type = veth
lxc.network.link = {{.Network.Interface.Bridge}}
lxc.network.name = eth0
{{else}}
# network is disabled (-n=false)
lxc.network.type = empty
lxc.network.flags = up
{{end}}
lxc.network.mtu = {{.Network.Mtu}}

# root filesystem
{{$ROOTFS := .Rootfs}}
lxc.rootfs = {{$ROOTFS}}

# use a dedicated pts for the container (and limit the number of pseudo terminal
# available)
lxc.pts = 1024

# disable the main console
lxc.console = none
{{if getProcessLabel .Context}}
lxc.se_context = {{ getProcessLabel .Context}}
{{$MOUNTLABEL := getMountLabel .Context}}
{{end}}

# no controlling tty at all
lxc.tty = 1

{{if .Privileged}}
lxc.cgroup.devices.allow = a
{{else}}
# no implicit access to devices
lxc.cgroup.devices.deny = a

# /dev/null and zero
lxc.cgroup.devices.allow = c 1:3 rwm
lxc.cgroup.devices.allow = c 1:5 rwm

# consoles
lxc.cgroup.devices.allow = c 5:1 rwm
lxc.cgroup.devices.allow = c 5:0 rwm
lxc.cgroup.devices.allow = c 4:0 rwm
lxc.cgroup.devices.allow = c 4:1 rwm

# /dev/urandom,/dev/random
lxc.cgroup.devices.allow = c 1:9 rwm
lxc.cgroup.devices.allow = c 1:8 rwm

# /dev/pts/ - pts namespaces are "coming soon"
lxc.cgroup.devices.allow = c 136:* rwm
lxc.cgroup.devices.allow = c 5:2 rwm

# tuntap
lxc.cgroup.devices.allow = c 10:200 rwm

# fuse
#lxc.cgroup.devices.allow = c 10:229 rwm

# rtc
#lxc.cgroup.devices.allow = c 254:0 rwm
{{end}}

# standard mount point
# Use mnt.putold as per https://bugs.launchpad.net/ubuntu/+source/lxc/+bug/986385
lxc.pivotdir = lxc_putold

# NOTICE: These mounts must be applied within the namespace

#  WARNING: procfs is a known attack vector and should probably be disabled
#           if your userspace allows it. eg. see http://blog.zx2c4.com/749
lxc.mount.entry = proc {{escapeFstabSpaces $ROOTFS}}/proc proc nosuid,nodev,noexec 0 0

# WARNING: sysfs is a known attack vector and should probably be disabled
# if your userspace allows it. eg. see http://bit.ly/T9CkqJ
lxc.mount.entry = sysfs {{escapeFstabSpaces $ROOTFS}}/sys sysfs nosuid,nodev,noexec 0 0

{{if .Tty}}
lxc.mount.entry = {{.Console}} {{escapeFstabSpaces $ROOTFS}}/dev/console none bind,rw 0 0
{{end}}

lxc.mount.entry = devpts {{escapeFstabSpaces $ROOTFS}}/dev/pts devpts {{formatMountLabel "newinstance,ptmxmode=0666,nosuid,noexec" "$MOUNTLABEL"}} 0 0
lxc.mount.entry = shm {{escapeFstabSpaces $ROOTFS}}/dev/shm tmpfs {{formatMountLabel "size=65536k,nosuid,nodev,noexec" "$MOUNTLABEL"}} 0 0

{{range $value := .Mounts}}
{{if $value.Writable}}
lxc.mount.entry = {{$value.Source}} {{escapeFstabSpaces $ROOTFS}}/{{escapeFstabSpaces $value.Destination}} none bind,rw 0 0
{{else}}
lxc.mount.entry = {{$value.Source}} {{escapeFstabSpaces $ROOTFS}}/{{escapeFstabSpaces $value.Destination}} none bind,ro 0 0
{{end}}
{{end}}

{{if .Privileged}}
{{if .AppArmor}}
lxc.aa_profile = unconfined
{{else}}
#lxc.aa_profile = unconfined
{{end}}
{{end}}

# limits
{{if .Resources}}
{{if .Resources.Memory}}
lxc.cgroup.memory.limit_in_bytes = {{.Resources.Memory}}
lxc.cgroup.memory.soft_limit_in_bytes = {{.Resources.Memory}}
{{with $memSwap := getMemorySwap .Resources}}
lxc.cgroup.memory.memsw.limit_in_bytes = {{$memSwap}}
{{end}}
{{end}}
{{if .Resources.CpuShares}}
lxc.cgroup.cpu.shares = {{.Resources.CpuShares}}
{{end}}
{{end}}

{{if .Config.lxc}}
{{range $value := .Config.lxc}}
<<<<<<< HEAD
lxc.{{$value}}
=======
{{$value}}
>>>>>>> c643b74c
{{end}}
{{end}}
`

var LxcTemplateCompiled *template.Template

// Escape spaces in strings according to the fstab documentation, which is the
// format for "lxc.mount.entry" lines in lxc.conf. See also "man 5 fstab".
func escapeFstabSpaces(field string) string {
	return strings.Replace(field, " ", "\\040", -1)
}

func getMemorySwap(v *execdriver.Resources) int64 {
	// By default, MemorySwap is set to twice the size of RAM.
	// If you want to omit MemorySwap, set it to `-1'.
	if v.MemorySwap < 0 {
		return 0
	}
	return v.Memory * 2
}

func getProcessLabel(c execdriver.Context) string {
	return c["process_label"]
}

func getMountLabel(c execdriver.Context) string {
	return c["mount_label"]
}

func init() {
	var err error
	funcMap := template.FuncMap{
		"getMemorySwap":     getMemorySwap,
		"getProcessLabel":   getProcessLabel,
		"getMountLabel":     getMountLabel,
		"escapeFstabSpaces": escapeFstabSpaces,
		"formatMountLabel":  label.FormatMountLabel,
	}
	LxcTemplateCompiled, err = template.New("lxc").Funcs(funcMap).Parse(LxcTemplate)
	if err != nil {
		panic(err)
	}
}<|MERGE_RESOLUTION|>--- conflicted
+++ resolved
@@ -125,11 +125,7 @@
 
 {{if .Config.lxc}}
 {{range $value := .Config.lxc}}
-<<<<<<< HEAD
 lxc.{{$value}}
-=======
-{{$value}}
->>>>>>> c643b74c
 {{end}}
 {{end}}
 `
